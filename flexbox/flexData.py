#!/usr/bin/env python3
# -*- coding: utf-8 -*-
"""
@author: kostenko
Created on Wed Nov 2017

This module will contain read / write routines to convert FlexRay scanner data into ASTRA compatible data

We can now read/write:
    image files (tiff stacks)
    log files from Flex ray
    toml geometry files
"""

''' * Imports * '''

import numpy
import os
import re
import astra 
import transforms3d
import transforms3d.euler

from . import flexUtil

''' * Methods * '''

def read_flexray(path):
    '''
    Read raw projecitions, dark and flat-field, scan parameters from FlexRay
    
    Args:
        path (str): path to flexray data.
        
    Returns:
        proj (numpy.array): projections stack
        flat (numpy.array): reference flat field images
        dark (numpy.array): dark field images   
<<<<<<< HEAD
        meta (dict): description of the meta data
        
=======
        meta (dict): description of the geometry, physical settings and comments
>>>>>>> e78de9e3
    '''
    dark = read_raw(path, 'di')
    
    flat = read_raw(path, 'io')
    
    proj = read_raw(path, 'scan_')
    
    meta = read_log(path, 'flexray')   
    
    return proj, flat, dark, meta
        
def read_raw(path, name, skip = 1, sample = [1, 1], x_roi = [], y_roi = [], dtype = 'float32', disk_map = None):
    """
    Read tiff files stack and return numpy array.
    
    Args:
        path (str): path to the files location
        name (str): common part of the files name
        skip (int): read every so many files
        sample (int): sampling factor in x/y direction
        x_roi ([x0, x1]): horizontal range
        y_roi ([y0, y1]): vertical range
        dtype (str or numpy.dtype): data type to return
        disk_map (str): if provided, return a disk mapped array to save RAM
        
    Returns:
        numpy.array : 3D array with the first dimension representing the image index
        
    """    
    # Retrieve files, sorted by name
    files = _get_files_sorted_(path, name)
    
    # Read the first file:
    image = _read_tiff_(files[0], sample, x_roi, y_roi)
    sz = numpy.shape(image)
    
    file_n = len(files) // skip
    
    # Create a mapped array if needed:
    if disk_map:
        data = numpy.memmap(disk_map, dtype='float32', mode='w+', shape = (file_n, sz[0], sz[1]))
        
    else:    
        data = numpy.zeros((file_n, sz[0], sz[1]), dtype = numpy.float32)
    
    # Read all files:
    for ii in range(file_n):
        
        filename = files[ii*skip]
        try:
            a = _read_tiff_(filename, sample, x_roi, y_roi)
        except:
            print('WARNING! FILE IS CORRUPTED. CREATING A BLANK IMAGE: ', filename)
            a = numpy.zeros(data.shape[1:], dtype = numpy.float32)
            
        if a.ndim > 2:
          a = a.mean(2)
          
        data[ii, :, :] = a

        flexUtil.progress_bar((ii+1) / (numpy.shape(files)[0] // skip))

    print('%u files were loaded.' % file_n)

    return data    

def write_raw(path, name, data, dim = 1, dtype = None):
    """
    Write tiff stack.
    
    Args:
        path (str): destination path
        name (str): first part of the files name
        data (numpy.array): data to write
        dim (int): dimension along which array is separated into images
        dtype (type): forse this data type       
    """
    
    import imageio
    
    # Make path if does not exist:
    if not os.path.exists(path):
        os.makedirs(path)
    
    # Write files stack:    
    file_num = data.shape[dim]

    bounds = [data.min(), data.max()]
    
    for ii in range(file_num):
        
        path_name = os.path.join(path, name + '_%06u.tiff'%ii)
        
        # Extract one slice from the big array
        sl = flexUtil.anyslice(data, ii, dim)
        img = data[sl]
          
        # Cast data to another type if needed
        if dtype is not None:
            img = flexUtil.cast2type(img, dtype, bounds)
        
        # Write it!!!
        imageio.imwrite(path_name, img)
        
        flexUtil.progress_bar((ii+1) / file_num)
        
def write_tiff(filename, image):
    """
    Write a single image.
    """ 
    import imageio
    
    # Make path if does not exist:
    path = os.path.dirname(filename)
    if not os.path.exists(path):
        os.makedirs(path)
    
    imageio.imwrite(filename, image)           
        
def read_log(path, name, log_type = 'flexray', bins = 1):
    """
    Read the log file and return dictionaries with parameters of the scan.
    
    Args:
        path (str): path to the files location
        name (str): common part of the files name
        log_type (bool): type of the log file
        bins: forced binning in [y, x] direction
        
    Returns:    
        geometry : src2obj, det2obj, det_pixel, thetas, det_hrz, det_vrt, det_mag, det_rot, src_hrz, src_vrt, src_mag, axs_hrz, vol_hrz, vol_vrt, vol_mag, vol_rot
        settings : physical settings - voltage, current, exposure
        description : lyrical description of the data
    """
    
    if log_type != 'flexray': raise ValueError('Non-flexray log files are not supported yet. File a complaint form to the support team.')
    
    # Get dictionary to translate keywords:
    dictionary = _get_flexray_keywords_()
    
    # Read recods from the file:
    geometry, settings, description = _parse_keywords_(path, 'settings.txt', dictionary, separator = ':')
    
    # Apply Flexray-specific corrections and restructure records:
    geometry = _correct_flex_(geometry) 
    
    # Generate thetas explicitly:
    if geometry.get('theta_count') is None:
        ValueError('theta_count was not foud in the log file! thetas will not be initialized.')
    else:    
        geometry['thetas'] = numpy.linspace(geometry.get('first_angle'), geometry.get('last_angle'), geometry.get('theta_count'), dtype = 'float32')
    
    # Make sure that records that were not found are set to zeroes:
    for key in geometry.keys():
        if type(geometry[key]) is list:
            for ii in range(len(geometry[key])):
                if geometry[key][ii] is None: 
                    geometry[key][ii] = 0
                
        elif geometry[key] is None: geometry[key] = 0  

    # Apply binning if needed:
    geometry['det_pixel'] *= bins
    geometry['img_pixel'] *= bins
        
    # Create a meta record:
    meta = {'geometry':geometry, 'settings':settings, 'description':description}    
    
    return meta

def write_meta(filename, meta):
    """
    Read
    
    Args:
        
    Returns:    
    """
    
    import toml
    
    # Make path if does not exist:
    path = os.path.dirname(filename)
    if not os.path.exists(path):
        os.makedirs(path)
    
    # Save TOML to a file:
    with open(filename, 'w') as f:
        toml.dump(meta, f)
        
def write_astra(filename, data_shape, meta):
    """
    Write an astra-readable projection geometry vector.
    """        
    geom = astra_proj_geom(meta['geometry'], data_shape)
    
    # Make path if does not exist:
    path = os.path.dirname(filename)
    if not os.path.exists(path):
        os.makedirs(path)
    
    numpy.savetxt(filename, geom['Vectors']) 
    
def read_meta(file_path):
    """
    Args:
        
    Returns:
    """  
    import toml
    
    # Read string from a file:
    #with open(file_path, 'r') as myfile:
    #    string = myfile.read()#.replace('\n', '')
    
    # Parse TOML string:
    return toml.load(file_path)
    
def raw2astra(array):
    """
    Convert a given numpy array (sorted: index, hor, vert) to ASTRA-compatible projections stack
    """    
    # Don't apply ascontignuousarray on memmaps!    
    array = numpy.transpose(array, [1,0,2])
    array = numpy.flip(array, 0)
    
    return array

def pixel2mm(value, geometry):
    """
    Convert pixels to millimetres by multiplying the value by img_pixel 
    """
    m = (geometry['src2obj'] + geometry['det2obj']) / geometry['src2obj']
    img_pixel = geometry['det_pixel'] / m

    return value * img_pixel
      
def mm2pixel(value, geometry):
    """
    Convert millimetres to pixels by dividing the value by img_pixel 
    """
    m = (geometry['src2obj'] + geometry['det2obj']) / geometry['src2obj']
    img_pixel = geometry['det_pixel'] / m

    return value / img_pixel
    
def astra_vol_geom(geometry, vol_shape, slice_first = None, slice_last = None, sample = [1, 1]):
    '''
    Initialize volume geometry.        
    '''
    # Shape and size (mm) of the volume
    vol_shape = numpy.array(vol_shape)
    
    mag = (geometry['det2obj'] + geometry['src2obj']) / geometry['src2obj']

    voxel = numpy.array([sample[0], sample[1], sample[1]]) * geometry['det_pixel'] / mag

    size = vol_shape * voxel

    if (slice_first is not None) & (slice_last is not None):
        # Generate volume geometry for one chunk of data:
                   
        length = vol_shape[0]
        
        # Compute offset from the centre:
        centre = (length - 1) / 2
        offset = (slice_first + slice_last) / 2 - centre
        offset = offset * voxel[0]
        
        shape = [slice_last - slice_first + 1, vol_shape[1], vol_shape[2]]
        size = shape * voxel[0]

    else:
        shape = vol_shape
        offset = 0     
        
    vol_geom = astra.create_vol_geom(shape[1], shape[2], shape[0], 
              -size[2]/2, size[2]/2, -size[1]/2, size[1]/2, 
              -size[0]/2 + offset, size[0]/2 + offset)
        
    return vol_geom   

def astra_proj_geom(geometry, data_shape, index = None, sample = [1, 1]):
    """
    Generate the vector that describes positions of the source and detector.
    """
    # Basic geometry:
    det_count_x = data_shape[1]
    det_count_z = data_shape[0]

    det_pixel = geometry['det_pixel'] * numpy.array(sample)
    
    src2obj = geometry['src2obj']
    det2obj = geometry['det2obj']

    thetas = geometry['thetas'] / 180 * numpy.pi

    # Inintialize ASTRA projection geometry to import vector from it
    if (index is not None):
        
        thetas = thetas[index]
       
    proj_geom = astra.create_proj_geom('cone', det_pixel[1], det_pixel[0], det_count_z, det_count_x, thetas, src2obj, det2obj)
    
    proj_geom = astra.functions.geom_2vec(proj_geom)
      
    vectors = proj_geom['Vectors']
    
    # Modify vector and apply it to astra projection geometry:
    for ii in range(0, vectors.shape[0]):

        # Define vectors:
        src_vect = vectors[ii, 0:3]    
        det_vect = vectors[ii, 3:6]    
        det_axis_hrz = vectors[ii, 6:9]          
        det_axis_vrt = vectors[ii, 9:12]

        #Precalculate vector perpendicular to the detector plane:
        det_normal = numpy.cross(det_axis_hrz, det_axis_vrt)
        det_normal = det_normal / numpy.sqrt(numpy.dot(det_normal, det_normal))
        
        # Translations relative to the detecotor plane:
    
        #Detector shift (V):
        det_vect += geometry['det_vrt'] * det_axis_vrt / det_pixel[0]

        #Detector shift (H):
        det_vect += geometry['det_hrz'] * det_axis_hrz / det_pixel[1]

        #Detector shift (M):
        det_vect += geometry['det_mag'] * det_normal /  det_pixel[1]

        #Source shift (V):
        src_vect += geometry['src_vrt'] * det_axis_vrt / det_pixel[0]

        #Source shift (H):
        src_vect += geometry['src_hrz'] * det_axis_hrz / det_pixel[1]

        #Source shift (M):
        src_vect += geometry['src_mag'] * det_normal / det_pixel[1]

        # Rotation axis shift:
        det_vect -= geometry['axs_hrz'] * det_axis_hrz  / det_pixel[1]
        src_vect -= geometry['axs_hrz'] * det_axis_hrz  / det_pixel[1]

        # Rotation relative to the detector plane:
        # Compute rotation matrix
    
        T = transforms3d.axangles.axangle2mat(det_normal, geometry['det_rot'])
        
        det_axis_hrz[:] = numpy.dot(T.T, det_axis_hrz)
        det_axis_vrt[:] = numpy.dot(T, det_axis_vrt)
    
        # Global transformation:
        # Rotation matrix based on Euler angles:
        R = transforms3d.euler.euler2mat(geometry['vol_rot'][0], geometry['vol_rot'][1], geometry['vol_rot'][2], 'szxy')

        # Apply transformation:
        det_axis_hrz[:] = numpy.dot(R, det_axis_hrz)
        det_axis_vrt[:] = numpy.dot(R, det_axis_vrt)
        src_vect[:] = numpy.dot(R, src_vect)
        det_vect[:] = numpy.dot(R, det_vect)            
                
        # Add translation:
        vect_norm = det_axis_vrt[2]
        
        T = numpy.array([geometry['vol_mag'] * vect_norm / det_pixel[1], geometry['vol_hrz'] * vect_norm / det_pixel[1], geometry['vol_vrt'] * vect_norm / det_pixel[0]])    
        src_vect[:] -= T            
        det_vect[:] -= T
    
    proj_geom['Vectors'] = vectors    
    
    return proj_geom   

def create_geometry(src2obj, det2obj, det_pixel, theta_range, theta_count):
    """
    Initialize an empty geometry record.
    """
    
    # Create an empty dictionary:
    geometry = {'det_pixel':det_pixel, 'det_hrz':0., 'det_vrt':0., 'det_mag':0., 
    'src_hrz':0., 'src_vrt':0., 'src_mag':0., 'axs_hrz':0., 'det_rot':0., 
    'vol_rot':[0. ,0. ,0.], 'vol_hrz':0., 'vol_vrt':0., 'vol_mag':0.,
    'src2obj': src2obj, 'det2obj':det2obj, 'unit':'millimetre', 'type':'flex', 'binning': 1}
    
    # Add img_pixel:
    if src2obj != 0:    
        m = (src2obj + det2obj) / src2obj
        geometry['img_pixel'] = det_pixel / m

    # Generate thetas explicitly:
    geometry['thetas'] = numpy.linspace(theta_range[0], theta_range[1], theta_count, dtype = 'float32') 

    return geometry 
        
def detector_size(shape, geometry):
    '''
    Get the size of detector in mm.
    '''       
    return geometry['det_pixel'] * numpy.array(shape)

def detector_bounds(shape, geometry):
    '''
    Get the boundaries of the detector in mm
    '''   
    bounds = {}

    xmin = geometry['det_hrz'] - geometry['det_pixel'] * shape[2] / 2
    xmax = geometry['det_hrz'] + geometry['det_pixel'] * shape[2] / 2

    ymin = geometry['det_vrt'] - geometry['det_pixel'] * shape[0] / 2
    ymax = geometry['det_vrt'] + geometry['det_pixel'] * shape[0] / 2

    bounds['hrz'] = [xmin, xmax]
    bounds['vrt'] = [ymin, ymax]
    
    return bounds 

    
def tiles_shape(shape, geometry_list):
    """
    Compute the size of the stiched dataset.
    Args:
        shape: shape of a single projection stack.
        geometry_list: list of geometries.
        
    """
    # Phisical detector size:
    min_x, min_y = numpy.inf, numpy.inf
    max_x, max_y = -numpy.inf, -numpy.inf
    
    det_pixel = geometry_list[0]['det_pixel']
    
    # Find out the size required for the final dataset
    for geo in geometry_list:
        
        bounds = detector_bounds(shape, geo)
        
        min_x = min([min_x, bounds['hrz'][0]])
        min_y = min([min_y, bounds['vrt'][0]])
        max_x = max([max_x, bounds['hrz'][1]])
        max_y = max([max_y, bounds['vrt'][1]])
        
    # Big slice:
    new_shape = numpy.array([(max_y - min_y) / det_pixel, shape[1], (max_x - min_x) / det_pixel])                     
    new_shape = numpy.int32(numpy.ceil(new_shape))  
    
    # Copy one of the geometry records and sett the correct translation:
    geometry = geometry_list[0].copy()
    
    geometry['det_hrz'] = (max_x + min_x) / 2
    geometry['det_vrt'] = (max_y + min_y) / 2
    
    return new_shape, geometry
    
def _find_shift_(data_a, data_b):    
    """
    Find a small 2D shift between two 3d images.
    """
    from skimage import feature
    import scipy.ndimage
        
    # Crop to intersection area:
    crop = data_b * data_a > 0
        
    # If an images have no intersection - shift is zero
    if crop.sum() == 0:
        return numpy.zeros(2)
                
    x_min = numpy.min(numpy.where(crop.max(0)))
    x_max = numpy.max(numpy.where(crop.max(0)))
    y_min = numpy.min(numpy.where(crop.max(1)))
    y_max = numpy.max(numpy.where(crop.max(1)))
    
    data_a_ = data_a[y_min:y_max, x_min:x_max].copy()      
    data_b_ = data_b[y_min:y_max, x_min:x_max].copy() 

    # Laplace is way better for clipped objects!
    data_a_ = scipy.ndimage.laplace(data_a_)
    data_b_ = scipy.ndimage.laplace(data_b_)
    
    shift, error, diffphase = feature.register_translation(data_a_, data_b_, 10)
    
    # Correlate
    #corr = numpy.abs(numpy.fft.ifft2(numpy.fft.fft2(data_a_) * 
    #                                 numpy.conj(numpy.fft.fft2(data_b_))))
    #corr = numpy.fft.fftshift(corr)
     
    #shift = numpy.array(numpy.unravel_index(numpy.argmax(corr), corr.shape)) - numpy.array(corr.shape) // 2
    
    return shift
    
def append_tile(data, geom, tot_data, tot_geom):
    """
    Append a tile to a larger dataset.
    Args:
        
        data: projection stack
        geom: geometry descritption
        tot_data: output array
        tot_geom: output geometry
        
    """ 
    
    import scipy.ndimage.interpolation as interp
    
    print('Stitching a tile...')               
    
    # Assuming all projections have equal number of angles and same pixel sizes
    total_shape = tot_data.shape[::2]
    det_shape = data.shape[::2]
    
    total_size = detector_size(total_shape, tot_geom)
    det_size = detector_size(det_shape, geom)
                    
    # Offset from the left top corner:
    x0 = tot_geom['det_hrz']
    y0 = tot_geom['det_vrt']
    
    x = geom['det_hrz']
    y = geom['det_vrt']
        
    x_offset = ((x - x0) + total_size[1] / 2 - det_size[1] / 2) / geom['det_pixel']
    y_offset = ((y - y0) + total_size[0] / 2 - det_size[0] / 2) / geom['det_pixel']
    
    # Pad image to get the same size as the total_slice:        
    pad_x = tot_data.shape[2] - data.shape[2]
    pad_y = tot_data.shape[0] - data.shape[0]  
    
    flexUtil.progress_bar(0)    
    
    # Collapce both datasets and compute residual shift
    total_ = tot_data.sum(1)
    proj_ = data.sum(1)
    #total_ = tot_data[:,0,:]
    #proj_ = data[:,0,:]
    
    proj_ = numpy.pad(proj_, ((0, pad_y), (0, pad_x)), mode = 'constant') 
    
    #if y_offset > 1:
    if (x_offset > 1) | (y_offset > 1):
        print('***')
        proj_ = interp.shift(proj_, [y_offset+3, x_offset], order = 1)
    
    shift = _find_shift_(total_, proj_)
       
    print('Found residual shift between tiles:', shift)
    
    x_offset += shift[1]
    y_offset += shift[0]
   
    # Apply offsets:
    for ii in range(tot_data.shape[1]):   
        
        # Pad to match sizes:
        proj = numpy.pad(data[:, ii, :], ((0, pad_y), (0, pad_x)), mode = 'constant')  
        
        # Apply shift:
        if (x_offset > 1) | (y_offset > 1):   
            proj = interp.shift(proj, [y_offset, x_offset], order = 1)
                    
        # Add:
        tot_data[:, ii, :] = numpy.max((proj, tot_data[:, ii, :]), 0)
        
        flexUtil.progress_bar((ii+1) / tot_data.shape[1])
             
def _read_tiff_(file, sample = [1, 1], x_roi = [], y_roi = []):
    """
    Read a single image.
    """
    import imageio
    
    im = imageio.imread(file, offset = 0)
    
    # TODO: Use kwags offset  and size to apply roi!
    
    if (y_roi != []):
        im = im[y_roi[0]:y_roi[1], :]
    if (x_roi != []):
        im = im[:, x_roi[0]:x_roi[1]]

    if sample != 1:
        im = im[::sample[0], ::sample[1]]
    
    return im

def _get_flexray_keywords_():                  
    """
    Create dictionary needed to read FlexRay log file.
    """
    # Dictionary that describes the Flexray file:        
    geometry =     {'voxel size':'img_pixel',
                    'sod':'src2obj',
                    'sdd':'src2det',
                    
                    'ver_tube':'src_vrt',
                    'ver_det':'det_vrt',
                    'tra_det':'det_hrz',
                    'tra_obj':'axs_hrz',
                    'tra_tube':'src_hrz',
                    
                    '# projections':'theta_count',
                    'last angle':'last_angle',
                    'start angle':'first_angle',
                    
                    'binning value':'binning',
                    'roi (ltrb)':'roi'}
                    
    settings =     {'tube voltage':'voltage',
                    'tube power':'power',
                    'number of averages':'averages',
                    'imaging mode':'mode',
                    'scan duration':'duration',
                    'filter':'filter',
                    
                    'exposure time (ms)':'exposure'}

    description =  {'sample name' : 'comments',
                    'comment' : 'name',                    

                    'date':'date'}
                    
    return [geometry, settings, description]                
   
def _correct_flex_(records):   
    """
    Apply some Flexray specific corrections to the geometry record.
    """
    #binning = records['binning']
    
    records['det2obj'] = records.get('src2det') - records.get('src2obj')    
    records['img_pixel'] = records.get('img_pixel') * _parse_unit_('[um]') 
    
    records['det_hrz'] += 24    
    records['src_vrt'] -= 5

    # Rotation axis:
    records['axs_hrz'] -= 0.5
    
    # Compute the center of the detector:
    roi = numpy.int32(records.get('roi').split(sep=','))
    records['roi'] = roi

    centre = [(roi[0] + roi[2]) // 2 - 971, (roi[1] + roi[3]) // 2 - 767]
    
    # Take into account the ROI of the detector:
    records['det_vrt'] -= centre[1] / records.get('binning') * records['det_pixel']
    records['det_hrz'] -= centre[0] / records.get('binning') * records['det_pixel']
    
    vol_center = (records['det_vrt'] + records['src_vrt']) / 2
    records['vol_vrt'] = vol_center
    
    maginfication = (records['det2obj'] + records['src2obj']) / records['src2obj']

    records['det_pixel'] = records['img_pixel'] * maginfication  

    records['type'] = 'flexray'          
    records['unit'] = 'millimetre'  
        
    return records
    
def _parse_keywords_(path, file_mask, dictionary, separator = ':'):
    '''
    Parse a text file using the keywords dictionary and create a dictionary with values
    '''
    
    # Try to find the log file in the selected path and file_mask
    log_file = [x for x in os.listdir(path) if (os.path.isfile(os.path.join(path, x)) and file_mask in os.path.join(path, x))]

    # Check if there is one file:
    if len(log_file) == 0:
        raise FileNotFoundError('Log file not found in path: ' + path)
        
    if len(log_file) > 1:
        print('Found several log files. Currently using: ' + log_file[0])
        log_file = os.path.join(path, log_file[0])
    else:
        log_file = os.path.join(path, log_file[0])

    # Create an empty geometry dictionary:
    geometry = create_geometry(0, 0, 0, [0, 360], 0)

    settings = {}
    description = {}

    # Loop to read the file record by record:
    with open(log_file, 'r') as logfile:
        for line in logfile:
            name, var = line.partition(separator)[::2]
            name = name.strip().lower()
            
            # If name contains one of the keys (names can contain other stuff like units):
            _interpret_record_(name, var, dictionary[0], geometry)
            _interpret_record_(name, var, dictionary[1], settings)
            _interpret_record_(name, var, dictionary[2], description)    
               
    return geometry, settings, description 
    
def _interpret_record_(name, var, keywords, output):
    """
    If the record matches one of the keywords, output it's value.
    """
    geom_key = [keywords[key] for key in keywords.keys() if key in name]

    # Collect record values:
    if geom_key != []:
        
        # Look for unit description in the name:
        factor = _parse_unit_(name)

        #if geom_key[0] in output:
        #    print('*: ', geom_key[0])
        #    print('**: ', output)
        #    
        #    print('WARNING! Geometry record found twice in the log file!')
            
        # If needed to separate the var and save the number of save the whole string:   
        try:
            output[geom_key[0]] = float(var.split()[0]) * factor

        except:
            output[geom_key[0]] = var

def _parse_unit_(string):
    '''
    Look for units in the string and return a factor that converts this unit to Si.
    '''
    
    # Look at the inside a braket:
    if '[' in string:
        string = string[string.index('[')+1:string.index(']')]
                    
    elif '(' in string:
        string = string[string.index('(')+1:string.index(')')]

    else:
        return 1 
        
    # Here is what we are looking for:
    units_dictionary = {'um':0.001, 'mm':1, 'cm':10.0, 'm':1e3, 'rad':1, 'deg':numpy.pi / 180.0, 'ms':1, 's':1e3, 'us':0.001, 'kev':1, 'mev':1e3, 'ev':0.001,
                        'kv':1, 'mv':1e3, 'v':0.001, 'ua':1, 'ma':1e3, 'a':1e6, 'line':1}    
                        
    factor = [units_dictionary[key] for key in units_dictionary.keys() if key == string]
    
    if factor == []: factor = 1
    else: factor = factor[0]

    return factor    
             
def _get_files_sorted_(path, name):
    """
    Sort file entries using the natural (human) sorting
    """
    # Get the files
    files = os.listdir(path)
    
    # Get the files that are alike and sort:
    files = [os.path.join(path,x) for x in files if (name in x)]

    # Keys
    keys = [int(re.findall('\d+', f)[-1]) for f in files]

    # Sort files using keys:
    files = [f for (k, f) in sorted(zip(keys, files))]

    return files 
    
    
    
<|MERGE_RESOLUTION|>--- conflicted
+++ resolved
@@ -36,12 +36,7 @@
         proj (numpy.array): projections stack
         flat (numpy.array): reference flat field images
         dark (numpy.array): dark field images   
-<<<<<<< HEAD
-        meta (dict): description of the meta data
-        
-=======
         meta (dict): description of the geometry, physical settings and comments
->>>>>>> e78de9e3
     '''
     dark = read_raw(path, 'di')
     
